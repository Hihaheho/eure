--- conflicted
+++ resolved
@@ -329,17 +329,8 @@
   multiple-of.$optional = true
 
   /// Shorthand: field.$type = .integer
-<<<<<<< HEAD
   /// For constraints, use the full form with $variant: integer
   @variants.integer-shorthand = { => .integer, $variant: literal }
-=======
-  /// Supports constraint extensions: $range, $multiple-of
-  @variants.integer-shorthand = { => .integer, $variant: literal }
-  @variants.integer-shorthand.$ext-type.range = .$types.range-string
-  @variants.integer-shorthand.$ext-type.range.$optional = true
-  @variants.integer-shorthand.$ext-type.multiple-of = .integer
-  @variants.integer-shorthand.$ext-type.multiple-of.$optional = true
->>>>>>> a23d3729
 
   /// Float type with optional range and multiple-of constraints.
   @variants.float
@@ -349,17 +340,8 @@
   multiple-of.$optional = true
 
   /// Shorthand: field.$type = .float
-<<<<<<< HEAD
   /// For constraints, use the full form with $variant: float
   @variants.float-shorthand = { => .float, $variant: literal }
-=======
-  /// Supports constraint extensions: $range, $multiple-of
-  @variants.float-shorthand = { => .float, $variant: literal }
-  @variants.float-shorthand.$ext-type.range = .$types.range-string
-  @variants.float-shorthand.$ext-type.range.$optional = true
-  @variants.float-shorthand.$ext-type.multiple-of = .float
-  @variants.float-shorthand.$ext-type.multiple-of.$optional = true
->>>>>>> a23d3729
 
   /// Boolean type (true/false).
   /// Usage: field.$type = .boolean
